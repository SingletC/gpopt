import logging
from typing import Callable, Optional, Tuple

import torch
import gpytorch
import numpy as np
from gpytorch.kernels import ScaleKernel
from gpytorch.kernels import RBFKernelGrad
from gpytorch.models import GP
from scipy.optimize import minimize
from gpytorch.constraints import Interval
from gpopt.utils import func_wraper, tensor_to_hashable
from functools import lru_cache
from gpopt.kernels.matern_kernel_grad import MaternKernelGrad
__all__ = ['GPOPT']

AnalyticFunctionType = Callable[[np.array], Tuple[float, np.array]]
from gpytorch.settings import max_cholesky_size

max_cholesky_size.__enter__(max_cholesky_size(1e12))

class AnalyticGradMean(gpytorch.means.Mean):
    def __init__(self, func: AnalyticFunctionType, cache_prior, batch_shape=torch.Size(), **kwargs):
        """

        :param func:
        :param batch_shape:
        :param kwargs:
        """
        super(AnalyticGradMean, self).__init__()
        self.batch_shape = batch_shape
        self.register_parameter(name="constant",
                                parameter=torch.nn.Parameter(torch.zeros(*batch_shape, 1)))  # auto shift
        self.func = self.func_wrap(func) if cache_prior else self.func_wrap_no_cache(func)

    def forward(self, input):
        batch_shape = torch.broadcast_shapes(self.batch_shape, input.shape[:-2])
        mean = self.constant.unsqueeze(-1).expand(*batch_shape, input.size(-2), input.size(-1) + 1).contiguous()
        mean[..., 1:] = 0
        f = self.func(input)
        mean[..., :] += f
        return mean

    @staticmethod
    def func_wrap(func: AnalyticFunctionType):
        @lru_cache
        def f_(x):
            return func(np.array(x))

        def f(x):
            x_np = x.detach().numpy()
            r = np.empty((len(x_np), len(x_np[0]) + 1))
            for i in range(len(x_np)):
                value, grad = f_(tensor_to_hashable(x_np[i]))
                r[i] = [value] + list(grad)

            return torch.tensor(r)
        return f

    @staticmethod
    def func_wrap_no_cache(func: AnalyticFunctionType):
        def f_(x):
            return func(np.array(x))

        def f(x):
            x_np = x.detach().numpy()
            r = np.empty((len(x_np), len(x_np[0]) + 1))
            for i in range(len(x_np)):
                value, grad = f_(tensor_to_hashable(x_np[i]))
                r[i] = [value] + list(grad)

            return torch.tensor(r)
        return f


class GPModelWithDerivatives(gpytorch.models.ExactGP):
    base_kernel = RBFKernelGrad
    # base_kernel = gpytorch.kernels.RBFKernelGrad()
    def __init__(self, train_x, train_y, likelihood, analytic_prior: Optional[AnalyticFunctionType] = None,
                 cache_prior=True):
        super(GPModelWithDerivatives, self).__init__(train_x, train_y, likelihood)
        if analytic_prior:
            self.mean_module = AnalyticGradMean(analytic_prior,cache_prior)
        else:
            self.mean_module = gpytorch.means.ConstantMeanGrad()
        self.covar_module = ScaleKernel(self.base_kernel(ard_num_dims=train_x.shape[-1]))

    def forward(self, x):
        mean_x = self.mean_module(x)
        covar_x = self.covar_module(x)
        return gpytorch.distributions.MultitaskMultivariateNormal(mean_x, covar_x)


class GPOPT:
    def __init__(self, f, x0, tol=1e-6, analytic_prior=None, model: Optional[type(GP)] = None,
                 cache_prior=True,
                 last_n_train:int = 0,length_scale:float=1.0):
        """
        The constructor for the GPOPT class.

        Parameters:
        :param f:  (function): The function to be optimized.
        :param x0:  (array): The initial point for the optimization.
        :param tol: (float): The tolerance for the optimization. The optimization stops when the gradient norm is less than tol.
        :param analytic_prior:  (function): An optional analytic prior for the mean of the GP.
        :param model: (GPModelWithDerivatives): An optional initial model for the GP.
        :param last_n_train: (int): The number of last n steps points to consider. 0 to use all.
                                    good for large D and large y change
        :param length_scale: (float): The length scale for the GP kernel.
        """
        self.train_x = []
        self.train_y = []
        self.model = None
        self.tol = tol
        self.f = func_wraper(f)
        self.x0 = x0
        self.x = x0
        self.last_y = np.inf
        self.last_x = x0
        self.last_n_train = last_n_train
        self.len_x = len(x0)
        self.analytic_prior = analytic_prior
        self.cache_prior=cache_prior
        self.likelihood = gpytorch.likelihoods.MultitaskGaussianLikelihood(noise_constraint=Interval(1e-9, 1e-7),
                                                                           num_tasks=self.len_x + 1)  # Value + Derivative
        self.length_scale = length_scale

    @property
    def _x_tensor(self):
        sub_train = self.train_x[-self.last_n_train:] if self.last_n_train else self.train_x
        return torch.stack(sub_train).reshape(-1, self.len_x)

    @property
    def _y_tensor(self):
        sub_train = self.train_y[-self.last_n_train:] if self.last_n_train else self.train_y
        return torch.stack(sub_train).reshape(-1, self.len_x + 1)

    @property
    def _best_grad_max(self ):
        return (self._y_tensor[:,1:]**2).max(-1).values.min()**0.5
    def _train(self):

        model = GPModelWithDerivatives(self._x_tensor, self._y_tensor, self.likelihood,
                                       analytic_prior=self.analytic_prior,cache_prior=self.cache_prior)
        model.mean_module.constant = torch.nn.Parameter(
            self._y_tensor[:, 0].mean())
        if self.analytic_prior is not None:
            # shift the mean to the last point
            with torch.no_grad():
                model.mean_module.constant = torch.nn.Parameter(torch.Tensor([0.0]))
                model.mean_module.constant = torch.nn.Parameter(
                    self._y_tensor[-1, 0] - model.mean_module.forward(self._x_tensor[-1].reshape([1,-1]))[0,0])
        model.mean_module.constant.requires_grad = False
<<<<<<< HEAD
        # Initialize lengthscale with correct shape for GPyTorch kernel
        model.covar_module.base_kernel.lengthscale = torch.ones(1, self.len_x) * 0.5
=======
        model.covar_module.base_kernel.lengthscale = self.length_scale
>>>>>>> 658fb15e
        model.covar_module.base_kernel.raw_lengthscale.requires_grad = False
        if self.model:
            model.covar_module.outputscale = self.model.covar_module.outputscale
            model.covar_module.base_kernel.lengthscale = self.model.covar_module.base_kernel.lengthscale
            model.likelihood.noise = self.model.likelihood.noise
            model.covar_module.raw_outputscale = self.model.covar_module.raw_outputscale
        model.train()
        optimizer = torch.optim.Adam(model.parameters(),
                                     lr=0.5)  # Includes GaussianLikelihood parameters

        # "Loss" for GPs - the marginal log likelihood
        mll = gpytorch.mlls.ExactMarginalLogLikelihood(self.likelihood, model)
        training_iter = 10
        output = model(self._x_tensor)
        loss = -mll(output, self._y_tensor)
        for i in range(training_iter):
            optimizer.zero_grad()
            output = model(self._x_tensor)
            loss = -mll(output, self._y_tensor)
            loss.backward()
            logging.info('Iter %d/%d - Loss: %.3f   lengthscale: %s   noise: %.3f' % (
                i + 1, training_iter, loss.item(),
                str(model.covar_module.base_kernel.lengthscale.detach().numpy()),
                model.likelihood.noise.item()
            )+str(model.covar_module.raw_outputscale) )
            optimizer.step()
        self.model = model

    def eval_surrogate(self, x):
        self.model.eval()
        with torch.no_grad():
            r = self.model(torch.tensor(x).reshape(1, -1)).mean
        return r[0][0].detach().numpy(), r[0][1:].detach().numpy()
    def _find_surrogate_min(self):
        tol = np.clip(self._best_grad_max*0.1, self.tol*0.1, self.tol*10)
        x_f = minimize(self.eval_surrogate, self.x, method='BFGS', jac=True, options={'gtol':tol})
        if not x_f.success:
            self.model.covar_module.base_kernel.lengthscale = self.length_scale * 0.1
            print(x_f.message)
        return x_f.x

    def step(self):
        x = self.x
        logging.info(f"calling f @ {x}")
        r = self.f(x)
        y = r[0]
        dy = r[1:]
        self.train_x += [torch.tensor(x)]
        self.train_y += [r]
        print(f"f = {y} max_grad = {(dy ** 2).max() ** 0.5}")
        if ((dy ** 2).max() ** 0.5 < self.tol).all():
            print(f"converged @ {x}")
            return True
        if y > self.last_y:
            self.x = self.last_x.copy()
        else:
            self.last_y = y.detach()
            self.last_x = x.copy()

        self._train()
        self.x = self._find_surrogate_min()
        return False

    def optimize(self, dump=None):
        while True:
            if self.step():
                break
        return self.x

    def __reduce__(self):
        return self._load, (self.train_x, self.train_y, self.tol, self.x0)

    @staticmethod
    def _load(train_x, train_y, tol, x0):
        new_cls = GPOPT(lambda x: x, x0, tol)
        new_cls.train_x = train_x
        new_cls.train_y = train_y
        return new_cls<|MERGE_RESOLUTION|>--- conflicted
+++ resolved
@@ -5,7 +5,6 @@
 import gpytorch
 import numpy as np
 from gpytorch.kernels import ScaleKernel
-from gpytorch.kernels import RBFKernelGrad
 from gpytorch.models import GP
 from scipy.optimize import minimize
 from gpytorch.constraints import Interval
@@ -83,7 +82,7 @@
             self.mean_module = AnalyticGradMean(analytic_prior,cache_prior)
         else:
             self.mean_module = gpytorch.means.ConstantMeanGrad()
-        self.covar_module = ScaleKernel(self.base_kernel(ard_num_dims=train_x.shape[-1]))
+        self.covar_module = ScaleKernel(self.base_kernel)
 
     def forward(self, x):
         mean_x = self.mean_module(x)
@@ -151,12 +150,7 @@
                 model.mean_module.constant = torch.nn.Parameter(
                     self._y_tensor[-1, 0] - model.mean_module.forward(self._x_tensor[-1].reshape([1,-1]))[0,0])
         model.mean_module.constant.requires_grad = False
-<<<<<<< HEAD
-        # Initialize lengthscale with correct shape for GPyTorch kernel
-        model.covar_module.base_kernel.lengthscale = torch.ones(1, self.len_x) * 0.5
-=======
-        model.covar_module.base_kernel.lengthscale = self.length_scale
->>>>>>> 658fb15e
+        model.covar_module.base_kernel.lengthscale = torch.ones(1, self.len_x) * self.length_scale
         model.covar_module.base_kernel.raw_lengthscale.requires_grad = False
         if self.model:
             model.covar_module.outputscale = self.model.covar_module.outputscale
